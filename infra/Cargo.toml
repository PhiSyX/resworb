--- conflicted
+++ resolved
@@ -1,10 +1,6 @@
 [package]
 name = "resworb-infra"
-<<<<<<< HEAD
-version = "0.1.7"
-=======
 version = "0.1.10"
->>>>>>> 60aff156
 license-file = "../LICENSE"
 edition = "2021"
 
